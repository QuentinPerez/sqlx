--- conflicted
+++ resolved
@@ -43,11 +43,11 @@
 
  * **Truly Asynchronous**. Built from the ground-up using async/await for maximum concurrency.
 
- * **Type-safe SQL** (if you want it) without DSLs. Use the `query!()` macro to check your SQL and bind parameters at
+ * **Type-safe SQL** (if you want it) without DSLs. Use the `query!()` macro to check your SQL and bind parameters at 
  compile time. (You can still use dynamic SQL queries if you like.)
 
  * **Pure Rust**. The Postgres and MySQL/MariaDB drivers are written in pure Rust using **zero** unsafe code.
-
+ 
  * **Runtime Agnostic**. Works on [async-std](https://crates.io/crates/async-std) or [tokio](https://crates.io/crates/tokio) with the `runtime-async-std` or `runtime-tokio` cargo feature flag.
 
 ## Install
@@ -71,23 +71,19 @@
 #### Cargo Feature Flags
 
  * `runtime-async-std` (on by default): Use the `async-std` runtime.
-
+ 
  * `runtime-tokio`: Use the `tokio` runtime. Mutually exclusive with the `runtime-async-std` feature.
-
+ 
  * `postgres`: Add support for the Postgres database server.
-
+ 
  * `mysql`: Add support for the MySQL (and MariaDB) database server.
-<<<<<<< HEAD
  
  * `sqlite`: Add support for the self-contained [SQLite](https://sqlite.org/) database engine.
  
-=======
-
->>>>>>> 78362ccc
  * `uuid`: Add support for UUID (in Postgres).
-
+ 
  * `chrono`: Add support for date and time types from `chrono`.
-
+ 
  * `time`: Add support for date and time types from `time` crate (alternative to `chrono`, prefered by `query!` macro, if both enabled)
 
  * `tls`: Add support for TLS connections.
@@ -105,7 +101,7 @@
 
 #### Dynamic
 
-The `sqlx::query` function provides general-purpose prepared statement execution.
+The `sqlx::query` function provides general-purpose prepared statement execution. 
 The result is an implementation of the `Row` trait. Values can be efficiently accessed by index or name.
 
 ```rust
@@ -113,18 +109,18 @@
     .bind(some_user_id)
     .fetch_one(&mut &pool)
     .await?;
-
+    
 let is_active: bool = row.get("is_active");
 ```
 
 #### Static
 
-The `sqlx::query!` macro prepares the SQL query at compile time and interprets the result in order to constrain input types and
+The `sqlx::query!` macro prepares the SQL query at compile time and interprets the result in order to constrain input types and 
 infer output types. The result of `query!` is an anonymous struct (or named tuple).
 
 ```rust
 let countries = sqlx::query!(
-        "SELECT country, COUNT(*) FROM users GROUP BY country WHERE organization = ?",
+        "SELECT country, COUNT(*) FROM users GROUP BY country WHERE organization = ?", 
         organization
     )
     .fetch(&mut &pool) // -> impl Stream<Item = { country: String, count: i64 }>
